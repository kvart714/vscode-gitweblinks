import * as chai from 'chai';
import * as sinon from 'sinon';
import * as sinonChai from 'sinon-chai';
import { env, Position, Selection, TextDocument, Uri, window } from 'vscode';

import { Command } from '../src/command';
import { LinkHandler } from '../src/link-handler';
import { LinkHandlerSelector } from '../src/link-handler-selector';
import { RepositoryFinder } from '../src/repository-finder';
import { STRINGS } from '../src/strings';
import { LinkType, Repository } from '../src/types';

const expect = chai.use(sinonChai).expect;

describe('Command', () => {
    let showErrorMessage: sinon.SinonStub;
    let showInformationMessage: sinon.SinonStub;
    let createUrl: sinon.SinonStub;
    let finder: RepositoryFinder;
    let selector: LinkHandlerSelector;
    let handler: LinkHandler | undefined;
    let command: Command;
    let folder: Uri;
    let file: Uri;
    let repository: Repository | undefined;
    let link: string | undefined;

    beforeEach(() => {
        finder = new RepositoryFinder();
        sinon.stub(finder, 'find').callsFake(async () => Promise.resolve(repository));

        selector = new LinkHandlerSelector();
        sinon.stub(selector, 'select').callsFake(() => handler);

        handler = new LinkHandler({
            name: 'Test',
            server: { http: 'http://example.com', ssh: 'ssh://example.com' },
            branch: ['rev-parse'],
            url: '',
            selection: ''
        });

        file = Uri.file('/foo/bar');
        folder = Uri.file('/foo');
        repository = { root: folder.toString(), remote: 'http://example.com' };

        showErrorMessage = sinon
            .stub(window, 'showErrorMessage')
            .returns(Promise.resolve(undefined));

        showInformationMessage = sinon
            .stub(window, 'showInformationMessage')
            .returns(Promise.resolve(undefined));

        createUrl = sinon.stub(handler, 'createUrl');

        link = undefined;
        sinon.stub(env.clipboard, 'writeText').callsFake(async (text) => {
            link = text;
            return Promise.resolve();
        });
    });

    afterEach(() => {
        sinon.restore();
    });

    it('should show an error if the command was invoked for a resource that was not a file.', async () => {
        command = new Command(finder, selector, 'commit', true);
        await command.execute(Uri.parse('http://example.com'));

        expectError(STRINGS.command.noFileSelected);
    });

    it('should show an error if the command was not invoked for a resource, and no file is active.', async () => {
        useTextEditor(undefined);

        command = new Command(finder, selector, 'commit', true);
        await command.execute(undefined);

        expectError(STRINGS.command.noFileSelected);
    });

    it('should show an error if the file is not in a repository.', async () => {
        repository = undefined;
        command = new Command(finder, selector, 'commit', true);
        await command.execute(file);

        expectError(STRINGS.command.notTrackedByGit(file));
    });

    it('should show an error if the repository does not have a remote.', async () => {
        repository = { root: folder.toString(), remote: undefined };

        command = new Command(finder, selector, 'commit', true);
        await command.execute(file);

        expectError(STRINGS.command.noRemote(folder.toString()));
    });

    it('should show an error if the repository does not have a link handler.', async () => {
        handler = undefined;

        command = new Command(finder, selector, 'commit', true);
        await command.execute(file);

        expectError(STRINGS.command.noHandler(repository?.remote ?? ''));
    });

    it('should not include the selection when not allowed to.', async () => {
        command = new Command(finder, selector, 'commit', false);
        await command.execute(file);

        expect(createUrl).to.have.been.calledWithExactly(repository, file.fsPath, {
            type: 'commit',
            selection: undefined
        });
    });

    it('should include the selection when allowed to and the file is in the active editor.', async () => {
        useTextEditor(file, {
            start: new Position(1, 2),
            end: new Position(3, 4)
        });

        command = new Command(finder, selector, 'commit', true);
        await command.execute(file);

        expect(createUrl).to.have.been.calledWithExactly(repository, file.fsPath, {
            type: 'commit',
            selection: { startLine: 2, startColumn: 3, endLine: 4, endColumn: 5 }
        });
    });

    it('should not include the selection when allowed to but the file is not in the active editor.', async () => {
        useTextEditor(undefined);

        command = new Command(finder, selector, 'commit', true);
        await command.execute(file);

        expect(createUrl).to.have.been.calledWithExactly(repository, file.fsPath, {
            type: 'commit',
            selection: undefined
        });
    });

    getLinkTypes().forEach((type) => {
        it(`should create a link of the specified type (${type ?? 'undefined'}).`, async () => {
            useTextEditor(undefined);

            command = new Command(finder, selector, type, true);
            await command.execute(file);

            expect(createUrl).to.have.been.calledWithExactly(repository, file.fsPath, {
                type,
                selection: undefined
            });
        });
    });

    it('should copy the link to the clipboard.', async () => {
        useTextEditor(undefined);

        createUrl.resolves('http://example.com/foo/bar');

        command = new Command(finder, selector, 'commit', true);
        await command.execute(file);

        expect(link).to.equal('http://example.com/foo/bar');
    });

    it('should show a message when the link is created.', async () => {
        useTextEditor(undefined);

        command = new Command(finder, selector, 'commit', true);
        await command.execute(file);

        expect(showInformationMessage).to.have.been.calledWithExactly(
<<<<<<< HEAD
            STRINGS.command.linkCopied(handler.name),
            STRINGS.command.openInWeb
=======
            STRINGS.command.linkCopied(handler?.name ?? '')
>>>>>>> 36bff46d
        );
    });

    it('should use the active text editor to get the file when no resource was specified.', async () => {
        useTextEditor(file);

        command = new Command(finder, selector, 'commit', true);
        await command.execute(undefined);

        expect(createUrl).to.have.been.calledWithExactly(repository, file.fsPath, {
            type: 'commit',
            selection: { startLine: 1, startColumn: 1, endLine: 1, endColumn: 1 }
        });
    });

    function useTextEditor(
        uri: Uri | undefined,
        selection?: Pick<Selection, 'start' | 'end'> | undefined
    ): void {
        if (!selection) {
            selection = { start: new Position(0, 0), end: new Position(0, 0) };
        }

        sinon
            .stub(window, 'activeTextEditor')
            .value(uri ? { document: { uri } as TextDocument, selection } : undefined);
    }

    function expectError(message: string): void {
        expect(link, 'link').to.be.undefined;
        expect(showErrorMessage).to.have.been.calledWith(message);
    }

    function getLinkTypes(): (LinkType | undefined)[] {
        return ['commit', 'branch', 'defaultBranch', undefined];
    }
});<|MERGE_RESOLUTION|>--- conflicted
+++ resolved
@@ -176,12 +176,8 @@
         await command.execute(file);
 
         expect(showInformationMessage).to.have.been.calledWithExactly(
-<<<<<<< HEAD
-            STRINGS.command.linkCopied(handler.name),
+            STRINGS.command.linkCopied(handler?.name ?? ''),
             STRINGS.command.openInWeb
-=======
-            STRINGS.command.linkCopied(handler?.name ?? '')
->>>>>>> 36bff46d
         );
     });
 
